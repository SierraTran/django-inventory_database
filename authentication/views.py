--- conflicted
+++ resolved
@@ -415,20 +415,6 @@
         """
         message = "You need to be a Superuser to access this view."
         return render(self.request, "403.html", {"message": message})
-<<<<<<< HEAD
-=======
-
-    # BUG: If anything goes wrong here, it's because I commented the function out.
-    # def get_context_data(self, **kwargs):
-    #     # TODO: Docstring
-    #     """_summary_
-
-    #     Returns:
-    #         _type_: _description_
-    #     """
-    #     context = super().get_context_data(**kwargs)        
-    #     return context
->>>>>>> 062af586
     
     def get_success_url(self):
         """
